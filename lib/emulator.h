--- conflicted
+++ resolved
@@ -29,26 +29,6 @@
     */
     class emulator_t {
     public:
-<<<<<<< HEAD
-        /**
-         * @brief Construct a new emulator_t
-        */
-        emulator_t();
-
-        /**
-         * @brief Emulate one instruction
-        */
-        bool tick();//Returns true if the emulator should continue running
-         
-        /**
-         * @brief Repeatedly emulate instructions
-         * @param inst_count The value of minstret at which to stop
-         * Runs the emulator until the given instruction count is reached or an exit request is made
-         * For dynamic linking to libirve, this is more efficient than calling tick() in a loop
-         *
-=======
-
-        // TODO how to document this?
         /**
          * The default constructor is deleted since the emulator is useless without a memory image
          * file loaded
@@ -62,47 +42,24 @@
         emulator_t(int imagec, char** imagev);
 
         /**
-         * @brief TODO
-         * @return True as long as the emulator should continue running
+         * @brief Emulate one instruction
         */
-        bool tick();
-        
+        bool tick();//Returns true if the emulator should continue running
+         
         /**
-         * @brief Runs the emulator until the given instruction count is reached or an exit request is made.
-         *        For dynamic linking to libirve, this is more efficient than calling tick() in a loop.
-         * @param inst_count TODO
->>>>>>> 97897fc7
+         * @brief Repeatedly emulate instructions
+         * @param inst_count The value of minstret at which to stop
+         * Runs the emulator until the given instruction count is reached or an exit request is made
+         * For dynamic linking to libirve, this is more efficient than calling tick() in a loop
+         *
         */
         void run_until(uint64_t inst_count);
 
         /**
-<<<<<<< HEAD
          * @brief Get the current instruction count
          * @return minstret
         */
         uint64_t get_inst_count() const;
-
-        /**
-         * @brief Read a byte from memory
-         * @param addr The address to read from
-         * @return The byte at the given address
-        */
-        int8_t mem_read_byte(word_t addr) const;
-
-        /**
-         * @brief Write a byte to memory
-         * @param addr The address to write to
-         * @param data The byte to write
-        */
-        void mem_write(word_t addr, uint8_t size, word_t data);
-
-=======
-         * @brief TODO
-         * @return TODO
-        */
-        uint64_t get_inst_count() const;
-
->>>>>>> 97897fc7
     private:
         
         //TODO document these as well
