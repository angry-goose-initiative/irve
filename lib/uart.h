/**
 * @brief   16550 UART implementation
 * 
 * @copyright
 *  Copyright (C) 2024 Seb Atkinson\n
 *  Copyright (C) 2023-2024 John Jekel\n
 *  Copyright (C) 2023 Nick Chan\n
 *  See the LICENSE file at the root of the project for licensing info.
 * 
 * TODO longer description
 *
*/

#pragma once

/* ------------------------------------------------------------------------------------------------
 * Includes
 * --------------------------------------------------------------------------------------------- */

#include <cstdint>
#include <string>
#include <thread>
#include <condition_variable>
#include "tsqueue.h"

<<<<<<< HEAD
namespace irve::internal {
=======
/* ------------------------------------------------------------------------------------------------
 * Type/Class Declarations
 * --------------------------------------------------------------------------------------------- */
>>>>>>> f953675c

namespace irve::internal {

/**
 * @brief The IRVE 16550 UART
*/
class Uart {
public:

    enum class Address : uint8_t {
        RHR = 0b000, // Receive Holding Register
        THR = 0b000, // Transmit Holding Register
        IER = 0b001, // Interrupt Enable Register
        ISR = 0b010, // Interrupt Status Register
        FCR = 0b010, // FIFO Control Register
        LCR = 0b011, // Line Control Register
        MCR = 0b100, // Modem Control Register
        LSR = 0b101, // Line Status Register
        MSR = 0b110, // Modem Status Register
        SPR = 0b111, // Scratch Pad Register

        // When LCR.DLAP == 1
        DLL = 0b000, // Divisor Latch LSB
        DLM = 0b001, // Divisor Latch MSB
        PSD = 0b101, // Prescaler Division
    };

    /**
     * @brief The constructor
    */
    Uart();

    /**
     * @brief The desctructor
    */
    ~Uart();
    
    /**
     * @brief Read from the uart peripheral
     * @param register_address The register to read from (3 bit address)
     * @return The register value
     * @note NOT const since it could pop from the FIFO
    */
    uint8_t read(Address register_address);

    /**
     * @brief Write to uart peripheral
     * @param register_address The register to write to
     * @param data The data to write
    */
    void write(Address register_address, uint8_t data);

    bool interrupt_pending() const;//More convenient than reading ISR and checking bits

private:

    /**
     * @brief Divisor latch access bit
    */
    bool dlab() const;

    void write_thread_function();
    void read_thread_function();


    //No need for rhr and thr since they just go directly to stdin/stdout
    //uint8_t m_ier;//Interrupt Enable Register
    uint8_t m_isr;//Interrupt Status Register
    //uint8_t m_fcr;//FIFO Control Register
    uint8_t m_lcr;//Line Control Register
    //uint8_t m_mcr;//Modem Control Register
    uint8_t m_lsr;//Line Status Register
    //uint8_t m_msr;//Modem Status Register
    uint8_t m_spr;//Scratch Pad Register

    //Note: We expose these registers, but we completely ignore their contents
    //since the serial output is the terminal and there are no real "wires" to
    //run at a particular baud rate
    uint8_t m_dll;//Divisor Latch LSB
    uint8_t m_dlm;//Divisor Latch MSB
    uint8_t m_psd;//Prescaler Division

    std::string m_output_line_buffer;

<<<<<<< HEAD
    //Threads are defined to allow reading and writting to be done in parallel, 
    //as would occur in hardware. 
    std::thread receive_thread;//Thread for read operations.
    
    tsqueue::tsqueue_t<uint8_t> async_receive_queue;//A queue for interfacing
    //with the async read thread.

    std::thread transmit_thread;//Thread for write operations.
    tsqueue::tsqueue_t<uint8_t> async_transmit_queue;
    //A queue for interfacing with the async write thread.
    bool kill_transmit_thread = false;
    std::condition_variable transmit_condition_variable;
    std::mutex transmit_mutex;
};

=======
>>>>>>> f953675c
} // namespace irve::internal::uart<|MERGE_RESOLUTION|>--- conflicted
+++ resolved
@@ -22,14 +22,6 @@
 #include <thread>
 #include <condition_variable>
 #include "tsqueue.h"
-
-<<<<<<< HEAD
-namespace irve::internal {
-=======
-/* ------------------------------------------------------------------------------------------------
- * Type/Class Declarations
- * --------------------------------------------------------------------------------------------- */
->>>>>>> f953675c
 
 namespace irve::internal {
 
@@ -91,8 +83,8 @@
     */
     bool dlab() const;
 
-    void write_thread_function();
-    void read_thread_function();
+    void transmit_thread_function();
+    void receive_thread_function();
 
 
     //No need for rhr and thr since they just go directly to stdin/stdout
@@ -114,7 +106,6 @@
 
     std::string m_output_line_buffer;
 
-<<<<<<< HEAD
     //Threads are defined to allow reading and writting to be done in parallel, 
     //as would occur in hardware. 
     std::thread receive_thread;//Thread for read operations.
@@ -130,6 +121,4 @@
     std::mutex transmit_mutex;
 };
 
-=======
->>>>>>> f953675c
 } // namespace irve::internal::uart