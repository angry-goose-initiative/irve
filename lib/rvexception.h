--- conflicted
+++ resolved
@@ -21,13 +21,7 @@
 
 /* Macros */
 
-<<<<<<< HEAD
-/**
- * @brief Invoke a RISC-V interrupt (more concise than using throw)
- * 
- * @param the_cause The cause of the interrupt
-*/
-=======
+//FIXME add doxygen comments
 #define invoke_rv_interrupt_by_num(the_cause) do { \
     irve::internal::rvexception::cause_t enum_cause = (irve::internal::rvexception::cause_t) (the_cause); \
     switch (enum_cause) { \
@@ -44,6 +38,7 @@
     throw irve::internal::rvexception::rvinterrupt_t(enum_cause); \
 } while (0)
 
+//FIXME add doxygen comments
 #define invoke_rv_exception_by_num(the_cause) do { \
     irve::internal::rvexception::cause_t enum_cause = (irve::internal::rvexception::cause_t) (the_cause); \
     switch (enum_cause) { \
@@ -68,7 +63,11 @@
     throw irve::internal::rvexception::rvexception_t(enum_cause); \
 } while (0)
 
->>>>>>> 97897fc7
+/**
+ * @brief Invoke a RISC-V interrupt (more concise than using throw)
+ * 
+ * @param the_cause The cause of the interrupt
+*/
 #define invoke_rv_interrupt(the_cause) do { \
     throw irve::internal::rvexception::rvinterrupt_t(irve::internal::rvexception::cause_t::the_cause ## _INTERRUPT); \
 } while (0)
