/* memory.cpp
 * Copyright (C) 2023 John Jekel and Nick Chan
 * See the LICENSE file at the root of the project for licensing info.
 *
 * The classes for the memory of the emulator
 *
 * Manages virtual memory and physical memory
 * 
*/

/* Includes */

#include "memory.h"

#include <cassert>
#include <iostream>
#include <cstring>
#include <memory>
#include <fstream>
#include <string>
#include <cstdlib>

#include "CSR.h"

#include "common.h"
#include "rvexception.h"
#include "fuzzish.h"

#define INST_COUNT 0//We only log at init
#include "logging.h"

using namespace irve::internal;

/* Constants And Defines */

// The directory where test files are located
#define TESTFILES_DIR   "rvsw/compiled/"

#define MPP_M_MODE      0b11

// Virtual address translation

// A RISC-V page size is 4 KiB
#define PAGESIZE        0x1000

// Current address translation scheme
// 0 = Bare (no address translation)
// 1 = SV32
#define satp_MODE       m_CSR_ref.implicit_read(CSR::address::SATP).bit(31).u
// The physical page number field of the satp CSR
#define satp_PPN        (uint64_t)m_CSR_ref.implicit_read(CSR::address::SATP).bits(21, 0).u

// Make eXecutable readable field of the mstatus CSR
#define mstatus_MXR     m_CSR_ref.implicit_read(CSR::address::MSTATUS).bit(19).u
// permit Superisor User Memory access field of the mstatus CSR
#define mstatus_SUM     m_CSR_ref.implicit_read(CSR::address::MSTATUS).bit(18).u
// Modify PriVilege field of the mstatus CSR
#define mstatus_MPRV    m_CSR_ref.implicit_read(CSR::address::MSTATUS).bit(17).u
// Previous privilige mode field of the mstatus CSR
#define mstatus_MPP     m_CSR_ref.implicit_read(CSR::address::MSTATUS).bits(12, 11).u

// The virtual page number (VPN) of a virtual address (va)
#define va_VPN(i)       (uint64_t)va.bits(21 + 10 * i, 12 + 10 * i).u

// Full physical page number field of the page table entry
#define pte_PPN         (uint64_t)pte.bits(31, 10).u
// Upper part of the page number field of the page table entry
#define pte_PPN1        (uint64_t)pte.bits(31, 20).u
// Lower part of the page number field of the page table entry
#define pte_PPN0        pte.bits(19, 10).u
// Page dirty bit
#define pte_D           pte.bit(7).u
// Page accessed bit
#define pte_A           pte.bit(6).u
// Global mapping bit
#define pte_G           pte.bit(5).u
// Page is accessible in U-mode bit
#define pte_U           pte.bit(4).u
// Page is executable bit
#define pte_X           pte.bit(3).u
// Page is writable bit
#define pte_W           pte.bit(2).u
// Page is readable bit
#define pte_R           pte.bit(1).u
// Page table entry valid bit
#define pte_V           pte.bit(0).u

// The current privilege mode
#define CURR_PMODE      m_CSR_ref.get_privilege_mode()    

// The page cannot be accessed if one of the following conditions is met:
                            /* Fetching an instruction but the page is not marked as executable */
#define ACCESS_NOT_ALLOWED  ((access_type == AT_INSTRUCTION) && (pte_X != 1)) || \
                            /* Access is a store but the page is not marked as writable */ \
                            ((access_type == AT_STORE) && (pte_W != 1)) || \
                            /* Access is a load but the page is either not marked as readable or the \
                               page is marked as exectuable but executable pages cannot be read */ \
                            ((access_type == AT_LOAD) && ((pte_R != 1) || ((pte_X == 1) && (mstatus_MXR == 0)))) || \
                            /* Either the current privilege mode is S or the effective privilege mode is S with \
                               the access being a load or a store (not an instruction) and S-mode can't access \
                               U-mode pages and the page is markes as accessible in U-mode */ \
                            (((CURR_PMODE == CSR::privilege_mode_t::SUPERVISOR_MODE) || \
                                ((access_type != AT_INSTRUCTION) && (mstatus_MPP == 0b01) && (mstatus_MPRV == 1))) && \
                                (mstatus_SUM == 0) && (pte_U == 1))

// Access types
#define AT_INSTRUCTION  0
#define AT_LOAD         1
#define AT_STORE        2

#define PAGE_FAULT_BASE 12

/* `pmemory_t` Function Implementations */

memory::pmemory_t::pmemory_t():
        m_ram(new uint8_t[RAMSIZE]) {
    irve_fuzzish_meminit(this->m_ram.get(), RAMSIZE);

    irvelog(1, "Created new physical memory instance");
}

memory::pmemory_t::~pmemory_t() {
    if (this->m_debugstr.size() > 0) {
<<<<<<< HEAD
        irvelog_always_stdout(0, "\x1b[92mRV Remaining Debug At IRVE Exit:\x1b[0m: \"\x1b[1m%s\x1b[0m\"", this->m_debugstr.c_str());
=======
        irvelog_always_stdout(0, "\x1b[92mRISC-V Remaining Debug At IRVE Exit:\x1b[0m: \
                                  \"\x1b[1m%s\x1b[0m\"", this->m_debugstr.c_str());
>>>>>>> 197e64d7
    }
}

uint8_t memory::pmemory_t::read_byte(uint64_t addr) const {
    assert(((addr & 0xFFFFFFFC00000000) == 0) && "Address should only be 34 bits!");
    //TODO add mtime and mtimecmp registers

    if (addr >= RAMSIZE) {
        invoke_rv_exception(LOAD_ACCESS_FAULT);
    }

    //TODO add MMIO devices that provide data as things progress
    
    return this->m_ram[addr];
}

void memory::pmemory_t::write_byte(uint64_t addr, uint8_t data) {
    assert(((addr & 0xFFFFFFFC00000000) == 0) && "Address should only be 34 bits!");
    try {
        check_writable_byte(addr);
    }
    catch(...) {
        assert(false && "Call check_writable_byte() first!");
    }

    //TODO add mtime and mtimecmp registers

    //TODO other MMIO devices

    switch (addr) {
        case DEBUGADDR:
            //End of line; print the debug string
            if (data == '\n') {
                irvelog_always_stdout(0, "\x1b[92mRV\x1b[0m: \"\x1b[1m%s\x1b[0m\\n\"", this->m_debugstr.c_str());
                this->m_debugstr.clear();
            }
            else if (data == '\0') {
                irvelog_always_stdout(0, "\x1b[92mRV\x1b[0m: \"\x1b[1m%s\x1b[0m\\0\"", this->m_debugstr.c_str());
                this->m_debugstr.clear();
            }
            else {
                this->m_debugstr.push_back((char)data);
            }
            break;
        default:
            // Not MMIO
            this->m_ram[addr] = data;
            break;
    }
}

void memory::pmemory_t::check_writable_byte(uint64_t addr) {
    assert(((addr & 0xFFFFFFFC00000000) == 0) && "Address should only be 34 bits!");
    switch (addr) {
        case DEBUGADDR:
            break;
        default:
            // Not MMIO
            if (addr >= RAMSIZE) {
                invoke_rv_exception(STORE_OR_AMO_ACCESS_FAULT);
            }
            break;
    }
}

/* `memory_t` Function Implementations */

memory::memory_t::memory_t(CSR::CSR_t& CSR_ref):
        m_mem(),
        m_CSR_ref(CSR_ref) {
    irvelog(1, "Created new Memory instance");
}

memory::memory_t::memory_t(int imagec, const char* const* imagev, CSR::CSR_t& CSR_ref):
        m_mem(),
        m_CSR_ref(CSR_ref) {
    try {
        load_memory_image_files(imagec, imagev);
    }
    catch(...) {
        // TODO make this more descriptive?
        throw std::exception();
    }
    irvelog(1, "Created new Memory instance");
}

word_t memory::memory_t::instruction(word_t addr) const {
    uint64_t machine_addr = translate_address(addr, AT_INSTRUCTION);

    word_t data = read_physical(machine_addr, DT_WORD);

    // Throw an exception if the PC is not aligned to a word boundary
    if ((machine_addr % 4) != 0) {
        invoke_rv_exception(INSTRUCTION_ADDRESS_MISALIGNED);
    }

    return data;
}

word_t memory::memory_t::load(word_t addr, uint8_t data_type) {
    assert((data_type <= 0b111) && "Invalid funct3");
    assert((data_type != 0b110) && "Invalid funct3");

    uint64_t machine_addr = translate_address(addr, AT_LOAD);

    return read_physical(machine_addr, data_type);
}

void memory::memory_t::store(word_t addr, uint8_t data_type, word_t data) {
    assert((data_type <= 0b010) && "Invalid funct3");

    uint64_t machine_addr = translate_address(addr, AT_STORE);

    write_physical(machine_addr, data_type, data);
}

uint64_t memory::memory_t::translate_address(word_t untranslated_addr, uint8_t access_type) const {
    if(no_address_translation(access_type)) {
        irvelog(1, "No address translation");
        return (uint64_t)untranslated_addr.u;
    }
    irvelog(1, "Translating address");

    // The untranslated address is a virtual address
    word_t va = untranslated_addr;

    // The address of a pte:
    //  33       12 11          2 1  0
    // |    PPN    |  va_VPN[i]  | 00 |
    // where i is the level of the page table

    // STEP 1
    // a is the PPN left shifted to its position in the pte
    uint64_t a = satp_PPN * PAGESIZE;
    uint64_t pte_addr;
    word_t pte;

    irvelog(2, "Virtual address is 0x%08X", va.u);

    int i = 1;
    while(1) {
        // STEP 2
        pte_addr = a + (va_VPN(i) * 4);
        // This access may raise an access-fault exception
        // TODO ensure this exeption corresponds to the original access type
        irvelog(2, "Accessing level %d pte at level at address 0x%09X", i, pte_addr);
        pte = read_physical(pte_addr, DT_WORD);
        irvelog(2, "pte found = 0x%08X", pte.u);

        assert(pte_G == 0 && "Global bit was set by software (but we haven't implemented it)");

        // STEP 3
        if(pte_V == 0 || (pte_R == 0 && pte_W == 1)) {
            irvelog(2, "The pte is not valid or the page is writable and not readable, raising exception");
            invoke_rv_exception_by_num((rvexception::cause_t)(PAGE_FAULT_BASE + access_type));
        }

        // STEP 4
        if(pte_R == 1 || pte_X == 1) {
            irvelog(2, "Leaf pte found");
            break;
        }
        else {
            a = pte_PPN * PAGESIZE;
            --i;
            if(i < 0) {
                irvelog(2, "Leaf pte not found at the second level of the page table, raising exception");
                invoke_rv_exception_by_num((rvexception::cause_t)(PAGE_FAULT_BASE + access_type));
            }
        }
    }

    // STEP 5
    if(ACCESS_NOT_ALLOWED) {
        irvelog(2, "This access is not allowed, raising exception");
        invoke_rv_exception_by_num((rvexception::cause_t)(PAGE_FAULT_BASE + access_type));
    }

    // STEP 6
    if((i == 1) && (pte_PPN0 != 0)) {
        // Misaligned superpage
        irvelog(2, "Misaligned superpage, raising exception");
        invoke_rv_exception_by_num((rvexception::cause_t)(PAGE_FAULT_BASE + access_type));
    }

    // STEP 7
    if((pte_A == 0) || ((access_type == AT_STORE) && (pte_D == 0))) {
        irvelog(2, "Accessed bit not set or operation is a store and the dirty bit is not set, raising exception");
        invoke_rv_exception_by_num((rvexception::cause_t)(PAGE_FAULT_BASE + access_type));
    }

    // STEP 8
    uint64_t machine_addr = untranslated_addr.bits(11, 0).u;
    if(i == 1) {
        // Superpage translation
        machine_addr |= va_VPN(0) << 12;
        machine_addr |= pte_PPN1 << 22;
    }
    else {
        machine_addr |= pte_PPN << 12;
    }
    irvelog(2, "Translation resulted in address 0x%09X", machine_addr);

    return machine_addr;
}

bool memory::memory_t::no_address_translation(uint8_t access_type) const {
    if(mstatus_MPRV && (access_type != AT_INSTRUCTION)) {
        // The modify privilege mode flag is set and the access type is not instruction
        if(mstatus_MPP == MPP_M_MODE || (satp_MODE == 0)) {
            return true;
        }
        else {
            return false;
        }
    }
    else {
        if((CURR_PMODE == CSR::privilege_mode_t::MACHINE_MODE) || (satp_MODE == 0)) {
            return true;
        }
        else {
            return false;
        }
    }
    assert(false && "Should never get here");
}

word_t memory::memory_t::read_physical(uint64_t addr, uint8_t data_type) const {
    // 2^(funct3[1:0]) is the number of bytes
    int8_t byte = (int8_t)(spow(2, data_type & DATA_WIDTH_MASK) - 1);

    word_t data = 0;

    for(; byte > -1; --byte) {
        data |= this->m_mem.read_byte(addr + byte) << (byte * 8);
    }

    // Perform sign extension if necessary
    if (data_type == DT_SIGNED_BYTE) {
        data = data.sign_extend_from_size(8);
    }
    else if (data_type == DT_SIGNED_HALFWORD) {
        data = data.sign_extend_from_size(16);
    }

    // Check for misaligned access
    // Note that this happens AFTER reading from physical memory because access faults take
    // priority over misaligned faults
    if (((data_type & DATA_WIDTH_MASK) == DT_HALFWORD) && ((addr & 0b1) != 0)) {
        // Misaligned halfword read
        invoke_rv_exception(LOAD_ADDRESS_MISALIGNED);
    }
    else if ((data_type == DT_WORD) && ((addr & 0b11) != 0)) {
        // Misaligned word read
        invoke_rv_exception(LOAD_ADDRESS_MISALIGNED);
    }

    return data;
}

void memory::memory_t::write_physical(uint64_t addr, uint8_t data_type, word_t data) {
    // 2^(funct3[1:0]) is the number of bytes
    int8_t byte = (int8_t)spow(2, data_type & DATA_WIDTH_MASK);

    // Check that all bytes are writable before any byte is written to
    for(int i = 0; i<byte; ++i) {
        this->m_mem.check_writable_byte(addr + i);
    }

    // Check for misaligned access
    // Note that this happens AFTER checking for writability to physical memory because access faults take priority
    // over misaligned faults
    if (((data_type & DATA_WIDTH_MASK) == DT_HALFWORD) && ((addr & 0b1) != 0)) {
        // Misaligned halfword write
        invoke_rv_exception(STORE_OR_AMO_ADDRESS_MISALIGNED);
    }
    else if ((data_type == DT_WORD) && ((addr & 0b11) != 0)) {
        // Misaligned word write
        invoke_rv_exception(STORE_OR_AMO_ADDRESS_MISALIGNED);
    }

    // If all bytes are writable and the access is aligned, then write to each byte
    for(int i = 0; i<byte; ++i) {
        this->m_mem.write_byte(addr + i, (uint8_t)data.srl(8 * i).u);
    }
}

void memory::memory_t::load_memory_image_files(int imagec, const char* const* imagev) {

    // Load each memory file
    for(int i = 0; i < imagec; ++i) {
        std::string path = imagev[i];
        if (path.find("/") == std::string::npos) {
            path = TESTFILES_DIR + path;
        }
        irvelog_always(0, "Loading memory image from file \"%s\"", path.c_str());
        load_verilog_32(path);
    }
}

void memory::memory_t::load_verilog_32(std::string image_path) {
    std::fstream fin = std::fstream(image_path);
    assert(fin && "Failed to open memory image file");

    // Read the file token by token
    uint64_t addr = 0;
    std::string token;
    while (fin >> token) {
        assert((token.length() != 0) && "This should never happen");
        if (token.at(0) == '@') { // `@` indicates a new address (ASSUMING 32-BIT WORDS)
            std::string new_addr_str = token.substr(1);
            assert((new_addr_str.length() == 8) && "Memory image file is not formatted correctly (bad address)");
            addr = std::stoul(new_addr_str, nullptr, 16);
            addr *= 4; // This is a word address, not a byte address, so multiply by 4
        }
        else { // New data word (32-bit, could be an instruction or data)
            if (token.length() != 8) {
                irvelog(1, "Warning: 32-bit Verilog image file is not formatted correctly (data word is not 8 characters long). This is likely an objcopy bug. Continuing anyway...");
            }
            
            // The data word this token represents
            word_t data_word = (uint32_t)std::stoul(token, nullptr, 16);

            // Write the data word to memory and increment the address to the next word
            write_physical(addr, DT_WORD, data_word);
            addr += 4;
        }
    }
}<|MERGE_RESOLUTION|>--- conflicted
+++ resolved
@@ -121,12 +121,8 @@
 
 memory::pmemory_t::~pmemory_t() {
     if (this->m_debugstr.size() > 0) {
-<<<<<<< HEAD
-        irvelog_always_stdout(0, "\x1b[92mRV Remaining Debug At IRVE Exit:\x1b[0m: \"\x1b[1m%s\x1b[0m\"", this->m_debugstr.c_str());
-=======
-        irvelog_always_stdout(0, "\x1b[92mRISC-V Remaining Debug At IRVE Exit:\x1b[0m: \
-                                  \"\x1b[1m%s\x1b[0m\"", this->m_debugstr.c_str());
->>>>>>> 197e64d7
+        irvelog_always_stdout(0, "\x1b[92mRV Remaining Debug At IRVE Exit:\x1b[0m: "
+                                 "\"\x1b[1m%s\x1b[0m\"", this->m_debugstr.c_str());
     }
 }
 
