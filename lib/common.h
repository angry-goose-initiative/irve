--- conflicted
+++ resolved
@@ -281,17 +281,10 @@
         */
         word_t sign_extend_from_size(uint8_t original_size) const;//Sign extend from a size to 32 bits
 
-<<<<<<< HEAD
         ///Access the contents of this word_t as an unsigned integer
         uint32_t u;
 
         ///Access the contents of this word_t as a signed integer
-=======
-        // Interpret word as unsigned integer
-        uint32_t u;
-
-        // Interpret word as signed integer
->>>>>>> 97897fc7
         int32_t s;
     } word_t;
 
