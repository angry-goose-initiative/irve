--- conflicted
+++ resolved
@@ -45,7 +45,8 @@
 
 #endif
 
-<<<<<<< HEAD
+//FIXME get this working on more compilers
+
 /**
  * @brief Logs a message to stderr, regardless of whether logging is enabled or not. USE THIS SPARINGLY
  * @param indent The indentation level of the message
@@ -66,7 +67,10 @@
 */
 #define irvelog_always_stdout(indent, str, ...) do { \
     irve::internal::logging::irvelog_internal_ ## __VA_OPT__(variadic_) ## function_dont_use_this_directly(stdout, INST_COUNT, indent, str __VA_OPT__(,) __VA_ARGS__); \
-=======
+} while (0)
+
+//FIXME this is more compatible but slower
+/*
 //USE THIS SPARINGLY
 //The magic of __VA_OPT__ automatically chooses the more efficient function if there are no variadic arguments
 #define irvelog_always(indent, ...) do { \
@@ -77,8 +81,8 @@
 //The magic of __VA_OPT__ automatically chooses the more efficient function if there are no variadic arguments
 #define irvelog_always_stdout(indent, ...) do { \
     irve::internal::logging::irvelog_internal_variadic_function_dont_use_this_directly(stdout, INST_COUNT, indent, __VA_ARGS__); \
->>>>>>> 97897fc7
 } while (0)
+*/
 
 /* Function/Class Declarations */
 
