/* irve_public_api.h
 * Copyright (C) 2023 John Jekel and Nick Chan
 * See the LICENSE file at the root of the project for licensing info.
 *
 * Public API for IRVE (all that is exposed to the unit tester and the irve executable)
 *
 * ONLY external programs and irve_public_api.cpp should include this file
 *
*/

#ifndef IRVE_PUBLIC_API_H
#define IRVE_PUBLIC_API_H

/* Includes */

//CANNOT contain any private headers

#include <cstddef>
#include <cstdint>

/* Types */

/* Function/Class Declarations */

//Note: Everything must refer to a symbol in the irve library, not be a #define constant!
//This is to support dynamic linking with different libirve.so versions
//Or, if using static linking, to avoid the need to rebuild integration tests and the irve executable when ex. the logging is disabled or the version changes

/**
 * @brief The main irve namespace
*/
namespace irve {//NOT irve::internal
    namespace emulator { class emulator_t; }

    /**
     * @brief Contains functions to load binaries into the emulator's memory from a file
    */
    namespace loader {
        /**
         * @brief Loads a RISC-V binary into the emulator's memory (in the Verilog format, 32-bits wide, big-endian)
         * @param emulator A reference to the emulator to load the binary into
         * @param filename The name of the file to load
         * @return True if the binary was loaded successfully, false otherwise
        */
        void load_verilog_32(emulator::emulator_t& emulator, const char* filename);//TODO return false if this fails
    }

    /**
     * @brief Contains functions to log messages to the console
    */
    namespace logging {
        /**
         * @brief Log to stderr, when logging is enabled
         * @param indent The indentation level to use
         * @param str The format string to use
         * @param ... The arguments to the format string
        */
        void log(uint8_t indent, const char* str, ...);

        /**
         * @brief Log to stderr, regardless of whether logging is enabled or not
         * @param indent The indentation level to use
         * @param str The format string to use
         * @param ... The arguments to the format string
        */
        void log_always(uint8_t indent, const char* str, ...);//USE THIS SPARINGLY

        /**
         * @brief Check if logging is disabled in this build of libirve
         * @return True if logging is disabled, false otherwise
        */
        bool logging_disabled();
    }

    /**
     * @brief Contains functions to get information about the libirve build
    */
    namespace about {
        /**
         * @brief Get the major version number of libirve
         * @return The major version number of libirve
        */
        std::size_t get_version_major();

        /**
         * @brief Get the minor version number of libirve
         * @return The minor version number of libirve
        */
        std::size_t get_version_minor();

        /**
         * @brief Get the patch version number of libirve
         * @return The patch version number of libirve
        */
        std::size_t get_version_patch();

        /**
         * @brief Get the version string of libirve
         * @return The version string of libirve
        */
        const char* get_version_string();

        /**
         * @brief Get the time of the day that libirve was built
         * @return The time of the day that libirve was built (as a string)
        */
        const char* get_build_time_string();

        /**
         * @brief Get the date that libirve was built on
         * @return The date that libirve was built (as a string)
        */
        const char* get_build_date_string();

        /**
         * @brief Get the build system that libirve was built with
         * @return The build system that libirve was built with (as a string)
        */
        const char* get_build_system_string();

        /**
         * @brief Get the host that libirve was built on
         * @return The host that libirve was built on (as a string)
        */
        const char* get_build_host_string();

        /**
         * @brief Get the target that libirve was built for
         * @return The target that libirve was built for (as a string)
        */
        const char* get_compile_target_string();

        /**
         * @brief Get the compiler that libirve was built with
         * @return The compiler that libirve was built with (as a string)
        */
        const char* get_compiler_string();
    }

    //Things that depend on previous declarations

    //We have to do it this way to maintain ABI compatibility: https://en.cppreference.com/w/cpp/language/pimpl
    namespace internal::emulator { class emulator_t; }//Forward declaration of the internal class

    /**
     * @brief The namespace containing the actual emulator_t class
    */
    namespace emulator {
        //We have to do it this way to maintain ABI compatibility: https://en.cppreference.com/w/cpp/language/pimpl
        /**
         * @brief The main IRVE emulator class
        */
        class emulator_t {//TODO provide read-only access to the CPU state at the end for integration testing
        public:
<<<<<<< HEAD
            /**
             * @brief Construct a new emulator_t
            */
            emulator_t();
=======
            emulator_t() = delete;
            emulator_t(int imagec, char** imagev);
            ~emulator_t();
>>>>>>> 97897fc7

            /**
             * @brief Destroy an emulator_t and free up its resources
            */
            ~emulator_t();

            /**
             * @brief Emulate one instruction
            */
            bool tick();//Returns true if the emulator should continue running

            /**
             * @brief Repeatedly emulate instructions
             * @param inst_count The value of minstret at which to stop
             * Runs the emulator until the given instruction count is reached or an exit request is made
             * For dynamic linking to libirve, this is more efficient than calling tick() in a loop
             *
            */
            void run_until(uint64_t inst_count);

            /**
             * @brief Get the current instruction count
             * @return minstret
            */
            uint64_t get_inst_count() const;

<<<<<<< HEAD
            /**
             * @brief Read a byte from memory
             * @param addr The address to read from
             * @return The byte at the given address
            */
            uint8_t mem_read_byte(uint32_t addr) const;

            /**
             * @brief Write a byte to memory
             * @param addr The address to write to
             * @param data The byte to write
            */
            void mem_write_byte(uint32_t addr, uint8_t data);
        private:
            friend void irve::loader::load_verilog_32(emulator_t& emulator, const char* filename);

            /**
             * @brief The pointer to the internal emulator_t
             *
             * We must do this for ABI compatibility: https://en.cppreference.com/w/cpp/language/pimpl
            */
=======
            //TODO how to best expose CPU state to the user for them to modify/read? (particularly for integration testing)
        private:
>>>>>>> 97897fc7
            irve::internal::emulator::emulator_t* m_emulator_ptr;
        };
    }
}

#endif//COMMON_H<|MERGE_RESOLUTION|>--- conflicted
+++ resolved
@@ -152,16 +152,14 @@
         */
         class emulator_t {//TODO provide read-only access to the CPU state at the end for integration testing
         public:
-<<<<<<< HEAD
+            emulator_t() = delete;
+
             /**
              * @brief Construct a new emulator_t
-            */
-            emulator_t();
-=======
-            emulator_t() = delete;
+             * @param imagec The number of images to load into memory
+             * @param imagev The names of the images to load into memory (array of char*)
+            */
             emulator_t(int imagec, char** imagev);
-            ~emulator_t();
->>>>>>> 97897fc7
 
             /**
              * @brief Destroy an emulator_t and free up its resources
@@ -188,32 +186,12 @@
             */
             uint64_t get_inst_count() const;
 
-<<<<<<< HEAD
-            /**
-             * @brief Read a byte from memory
-             * @param addr The address to read from
-             * @return The byte at the given address
-            */
-            uint8_t mem_read_byte(uint32_t addr) const;
-
-            /**
-             * @brief Write a byte to memory
-             * @param addr The address to write to
-             * @param data The byte to write
-            */
-            void mem_write_byte(uint32_t addr, uint8_t data);
         private:
-            friend void irve::loader::load_verilog_32(emulator_t& emulator, const char* filename);
-
             /**
              * @brief The pointer to the internal emulator_t
              *
              * We must do this for ABI compatibility: https://en.cppreference.com/w/cpp/language/pimpl
             */
-=======
-            //TODO how to best expose CPU state to the user for them to modify/read? (particularly for integration testing)
-        private:
->>>>>>> 97897fc7
             irve::internal::emulator::emulator_t* m_emulator_ptr;
         };
     }
