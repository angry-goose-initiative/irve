/* main.cpp
 * Copyright (C) 2023 John Jekel and Nick Chan
 * See the LICENSE file at the root of the project for licensing info.
 *
 * IRVE - The Inextensible RISC-V Emulator
 *
 * Entry point
 *
*/

/* Includes */

#include <cassert>
#include <iostream>
#include <fstream>

#include "emulator.h"

#define INST_COUNT emulator.get_inst_count()
#include "logging.h"

/* Static Function Declarations */

static void load_memory_image(emulator_t &emulator, const char *filename);

/* Function Implementations */

int main(int argc, char **argv) {

    emulator_t emulator;
    irvelog(0, "Starting IRVE");
    irvelog(1, "The Inextensible RISC-V Emulator");

    if (argc < 2) {
        irvelog(0, "No memory image file specified. Starting with empty memory.");
    } else {
        assert(argc == 2 && "Too many arguments for now");//TODO remove this if we need in the future
        load_memory_image(emulator, argv[1]);
    }

    //TESTING do an infinite loop instead
    for (uint32_t i = 0; i < 10; ++i) {
        emulator.tick();
    }

    irvelog(0, "IRVE is shutting down. Bye bye!");
    return 0;
}

/* Static Function Implementations */

static void load_memory_image(emulator_t &emulator, const char *filename) {
    irvelog(0, "Loading memory image from file \"%s\"", filename);

<<<<<<< HEAD
    std::fstream fin(filename);
=======
    // //Read a file into the emulator byte-by-byte
    // FILE *file = fopen(filename, "rb");
    // assert((file != NULL) && "Failed to open memory image file");
    // fseek(file, 0, SEEK_END);
    // long file_size = ftell(file);
    // rewind(file);
    // assert((file_size >= 0) && "Failed to get file size");
    // irvelog(1, "Memory image file size is %ld bytes", file_size);
    // for (long i = 0; i < file_size; ++i) {
    //     int8_t byte = fgetc(file);
    //     emulator.mem_write(i, 0b000, static_cast<int32_t>(byte));
    // }

    std::string mem_file{filename};
    std::fstream fin("testfiles/" + mem_file);
>>>>>>> 65768cb4
    assert(fin && "Failed to open memory image file");
    std::string in;
    uint32_t addr{};
    while(fin >> in) {
        int32_t instruction{};
        assert(in.length() == 8 && "Memory image file is not formatted correctly");
        for(int i{}; i<8; ++i) {
            char c{static_cast<char>(toupper(in[i]))};
            int32_t hex{};
            if(c > 47 && c < 58) {
                hex = c - 48;
            }
            else if(c > 64 && c < 71) {
                hex = c - 55;
            }
            else {
                assert(0 && "Invalid character in memory image file");
            }
            instruction += (hex << (28 - 4*i));
        }
        emulator.mem_write(addr, 0b010, instruction);
        addr += 4;
    }
    fin.close();
}<|MERGE_RESOLUTION|>--- conflicted
+++ resolved
@@ -52,25 +52,8 @@
 static void load_memory_image(emulator_t &emulator, const char *filename) {
     irvelog(0, "Loading memory image from file \"%s\"", filename);
 
-<<<<<<< HEAD
-    std::fstream fin(filename);
-=======
-    // //Read a file into the emulator byte-by-byte
-    // FILE *file = fopen(filename, "rb");
-    // assert((file != NULL) && "Failed to open memory image file");
-    // fseek(file, 0, SEEK_END);
-    // long file_size = ftell(file);
-    // rewind(file);
-    // assert((file_size >= 0) && "Failed to get file size");
-    // irvelog(1, "Memory image file size is %ld bytes", file_size);
-    // for (long i = 0; i < file_size; ++i) {
-    //     int8_t byte = fgetc(file);
-    //     emulator.mem_write(i, 0b000, static_cast<int32_t>(byte));
-    // }
-
     std::string mem_file{filename};
     std::fstream fin("testfiles/" + mem_file);
->>>>>>> 65768cb4
     assert(fin && "Failed to open memory image file");
     std::string in;
     uint32_t addr{};
