--- conflicted
+++ resolved
@@ -293,11 +293,7 @@
     assert(false && "TODO implement execute_lui()");
 }
 
-<<<<<<< HEAD
 void execute::branch(const decoded_inst_t &decoded_inst, cpu_state_t &cpu_state) {
-    assert(false && "TODO implement execute_branch()");
-=======
-void execute_branch(const decoded_inst_t &decoded_inst, cpu_state_t &cpu_state) {
     irvelog(2, "Executing branch instruction");
 
     assert((decoded_inst.get_opcode() == BRANCH) && "branch instruction must have opcode BRANCH");
@@ -363,7 +359,6 @@
         cpu_state.set_pc(cpu_state.get_pc() + 4);
         irvelog(3, "Going to next sequential PC: 0x%08X", cpu_state.get_pc()); 
     }
->>>>>>> 4e43926f
 }
 
 void execute::jalr(const decoded_inst_t &decoded_inst, cpu_state_t &cpu_state) {
