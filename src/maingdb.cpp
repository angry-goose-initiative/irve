/**
 * @file    maingdb.cpp
 * @brief   IRVE - The Inextensible RISC-V Emulator (GDB Server Version)
 *
 * @copyright
 *  Copyright (C) 2023-2024 John Jekel\n
 *  See the LICENSE file at the root of the project for licensing info.
 * 
 * Entry point
 *
*/

//TODO better code reuse with this and main.cpp

/* ------------------------------------------------------------------------------------------------
 * Includes
 * --------------------------------------------------------------------------------------------- */

#include "irve_public_api.h"

#include <cassert>
#include <chrono>
#include <iostream>
#include <optional>
#include <string>

/* ------------------------------------------------------------------------------------------------
 * Constants/Defines
 * --------------------------------------------------------------------------------------------- */

#define PORT 12345

#define irvelog(...) irve::logging::log(__VA_ARGS__)
#define irvelog_always(...) irve::logging::log_always(__VA_ARGS__)

/* ------------------------------------------------------------------------------------------------
 * Static Function Declarations
 * --------------------------------------------------------------------------------------------- */

static void print_startup_message();

/* ------------------------------------------------------------------------------------------------
 * Function Implementations
 * --------------------------------------------------------------------------------------------- */

int main(int argc, const char* const* argv) {
    auto irve_boot_time = std::chrono::steady_clock::now();

    //srand(time(NULL));//Uncomment this to seed the random number generator that the emulator uses

    print_startup_message();

    if (irve::about::fuzzish_build()) {
        auto seed = time(NULL);
        srand(seed);
        irvelog_always(0, "Fuzzish Build: Set seed to %lu", seed);
    }

    irvelog_always(0, "Initializing emulator...");

    std::optional<irve::emulator::emulator_t> emulator;
    try {
        emulator.emplace(argc - 1, &(argv[1]));
    } catch (...) {
        irvelog_always(0, "Failed to initialize the emulator!");
        return 1;
    }

    auto init_time = std::chrono::duration_cast<std::chrono::microseconds>(std::chrono::steady_clock::now() - irve_boot_time).count();

    irvelog_always(0, "Initialized the emulator in %luus", init_time);

    irvelog_always(0, "Starting the IRVE GDB Server...");

    emulator->run_gdbserver(12345);

    irvelog_always(0, "\x1b[1mIRVE is shutting down. Bye bye!\x1b[0m");
    
    return 0;
}

/* ------------------------------------------------------------------------------------------------
 * Static Function Implementations
 * --------------------------------------------------------------------------------------------- */

static void print_startup_message() {
    irvelog_always(0, "\x1b[1mStarting \x1b[94mIRVE\x1b[0m (GDB Server Mode)");
    irvelog_always(0, "\x1b[1m\x1b[94m ___ ______     _______  \x1b[90m__\x1b[0m");
    irvelog_always(0, "\x1b[1m\x1b[94m|_ _|  _ \\ \\   / / ____| \x1b[90m\\ \\\x1b[0m");
    irvelog_always(0, "\x1b[1m\x1b[94m | || |_) \\ \\ / /|  _|    \x1b[90m\\ \\\x1b[0m");
    irvelog_always(0, "\x1b[1m\x1b[94m | ||  _ < \\ V / | |___   \x1b[90m/ /\x1b[0m");
    irvelog_always(0, "\x1b[1m\x1b[94m|___|_| \\_\\ \\_/  |_____| \x1b[90m/_/\x1b[0m");
    irvelog_always(0, "");
    irvelog_always(0, "\x1b[1mThe Inextensible RISC-V Emulator\x1b[0m");
    irvelog_always(0, "\x1b[1mCopyright (C) 2023-2024 \x1b[95mJohn Jekel\x1b[0m");
    irvelog_always(0, "\x1b[1mCopyright (C) 2023-2024 \x1b[92mNick Chan\x1b[0m");
<<<<<<< HEAD
    irvelog_always(0, "\x1b[1mCopyright (C) 2024      \x1b[96mSeb Atkinson\x1b[0m");
=======
    irvelog_always(0, "\x1b[1mCopyright (C) 2024      \x1b[96mSam Graham\x1b[0m");
>>>>>>> 9737f976
    irvelog_always(0, "\x1b[90mSee the LICENSE file at the root of the project for licensing info.\x1b[0m");
    irvelog_always(0, "");
    irvelog_always(0, "\x1b[90mlibirve %s\x1b[0m", irve::about::get_version_string());
    irvelog_always(0, "\x1b[90mlibirve built at %s on %s\x1b[0m", irve::about::get_build_time_string(), irve::about::get_build_date_string());
    irvelog_always(0, "\x1b[90mirvegdb executable built at %s on %s\x1b[0m", __TIME__, __DATE__);
    irvelog(0, "\x1b[90mBuild System: %s\x1b[0m", irve::about::get_build_system_string());
    irvelog(0, "\x1b[90mBuilt from %s for %s\x1b[0m", irve::about::get_build_host_string(), irve::about::get_compile_target_string());
    irvelog(0, "\x1b[90mCompiler: %s\x1b[0m", irve::about::get_compiler_string());
    irvelog_always(0, "------------------------------------------------------------------------");
    irvelog_always(0, "");
    irvelog_always(0, "");
}<|MERGE_RESOLUTION|>--- conflicted
+++ resolved
@@ -94,11 +94,8 @@
     irvelog_always(0, "\x1b[1mThe Inextensible RISC-V Emulator\x1b[0m");
     irvelog_always(0, "\x1b[1mCopyright (C) 2023-2024 \x1b[95mJohn Jekel\x1b[0m");
     irvelog_always(0, "\x1b[1mCopyright (C) 2023-2024 \x1b[92mNick Chan\x1b[0m");
-<<<<<<< HEAD
+    irvelog_always(0, "\x1b[1mCopyright (C) 2024      \x1b[96mSam Graham\x1b[0m");
     irvelog_always(0, "\x1b[1mCopyright (C) 2024      \x1b[96mSeb Atkinson\x1b[0m");
-=======
-    irvelog_always(0, "\x1b[1mCopyright (C) 2024      \x1b[96mSam Graham\x1b[0m");
->>>>>>> 9737f976
     irvelog_always(0, "\x1b[90mSee the LICENSE file at the root of the project for licensing info.\x1b[0m");
     irvelog_always(0, "");
     irvelog_always(0, "\x1b[90mlibirve %s\x1b[0m", irve::about::get_version_string());
